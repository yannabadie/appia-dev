---
name: Wiki Sync

on:
  push:
    branches:
      - main
      - dev

jobs:
  deploy:
    runs-on: ubuntu-latest
<<<<<<< HEAD
    steps:
      - uses: actions/checkout@v4
=======
    env:
      GH_TOKEN: ${{ secrets.GH_TOKEN }}
      OPENAI_API_KEY: ${{ secrets.OPENAI_API_KEY }}
      GEMINI_API_KEY: ${{ secrets.GEMINI_API_KEY }}
      SUPABASE_URL: ${{ secrets.SUPABASE_URL }}
      SUPABASE_KEY: ${{ secrets.SUPABASE_KEY }}

    steps:
      - uses: actions/checkout@v4
        with:
          fetch-depth: 0
>>>>>>> 85c3f2a2

      - uses: actions/setup-python@v5
        with:
          python-version: '3.12'
          cache: 'pip'

<<<<<<< HEAD
      - name: Install docs dependencies
        run: |
          pip install mkdocs-material mkdocstrings[python]

      - name: Build site
        run: mkdocs build -d site

      - name: Publish to Wiki
        env:
          GH_TOKEN: ${{ secrets.GH_TOKEN }}
=======
      - name: Install Poetry
        run: |
          pip install poetry
          poetry config virtualenvs.create true
          poetry config virtualenvs.in-project true

      - name: Cache Poetry virtualenv
        uses: actions/cache@v4
        id: cache-poetry
        with:
          path: .venv
          key: venv-${{ runner.os }}-${{ hashFiles('**/poetry.lock') }}
          restore-keys: |
            venv-${{ runner.os }}-

      - name: Install dependencies
        run: |
          # Vérifier et corriger le lock file si nécessaire
          if ! poetry lock --check; then
            echo "⚠️ Lock file obsolète, régénération..."
            poetry lock
          fi
          poetry install --with dev --no-interaction --no-interaction

      - name: Validate installation
        run: |
          poetry run python -c "import jarvys_dev; print('✅ Module jarvys_dev importé avec succès')"

      - name: Generate Wiki Documentation
        run: |
          poetry run python scripts/generate_wiki_docs.py

      - name: Checkout Wiki Repository
>>>>>>> 85c3f2a2
        run: |
          git config --global user.name 'github-actions'
          git config --global user.email 'github-actions@github.com'
          REPO="${{ github.repository }}"
          git clone \
            https://x-access-token:${GH_TOKEN}@github.com/${REPO}.wiki.git \
<<<<<<< HEAD
            wiki
          rsync -a --delete site/ wiki/
          cd wiki
          git add .
          git commit -m 'Update wiki' || echo 'no changes'
          git push
=======
            wiki-repo || {
            echo "⚠️ Wiki repository not found, creating..."
            # Le wiki sera créé automatiquement lors du premier push
            mkdir -p wiki-repo
            cd wiki-repo
            git init
            git remote add origin https://x-access-token:${GH_TOKEN}@github.com/${REPO}.wiki.git
          }

      - name: Update Wiki Pages
        run: |
          # Copier les fichiers générés vers le wiki
          if [ -d "docs_generated" ]; then
            cp -r docs_generated/* wiki-repo/ 2>/dev/null || true
          fi

          cd wiki-repo

          # Ajouter les modifications
          git add .

          # Vérifier s'il y a des changements
          if git diff --staged --quiet; then
            echo "ℹ️ Aucun changement détecté dans la documentation"
          else
            git commit -m "📚 Auto-update documentation - $(date '+%Y-%m-%d %H:%M')"
            git push origin main || git push origin master || {
              echo "⚠️ Première publication du wiki"
              git push --set-upstream origin main
            }
            echo "✅ Documentation mise à jour avec succès"
          fi
>>>>>>> 85c3f2a2
<|MERGE_RESOLUTION|>--- conflicted
+++ resolved
@@ -1,19 +1,20 @@
 ---
-name: Wiki Sync
+name: Wiki Documentation Sync
 
 on:
   push:
     branches:
       - main
-      - dev
+    paths:
+      - 'src/**'
+      - 'scripts/generate_wiki_docs.py'
+      - 'pyproject.toml'
+      - 'poetry.lock'
+  workflow_dispatch: {}
 
 jobs:
-  deploy:
+  update-wiki:
     runs-on: ubuntu-latest
-<<<<<<< HEAD
-    steps:
-      - uses: actions/checkout@v4
-=======
     env:
       GH_TOKEN: ${{ secrets.GH_TOKEN }}
       OPENAI_API_KEY: ${{ secrets.OPENAI_API_KEY }}
@@ -25,25 +26,12 @@
       - uses: actions/checkout@v4
         with:
           fetch-depth: 0
->>>>>>> 85c3f2a2
 
       - uses: actions/setup-python@v5
         with:
           python-version: '3.12'
           cache: 'pip'
 
-<<<<<<< HEAD
-      - name: Install docs dependencies
-        run: |
-          pip install mkdocs-material mkdocstrings[python]
-
-      - name: Build site
-        run: mkdocs build -d site
-
-      - name: Publish to Wiki
-        env:
-          GH_TOKEN: ${{ secrets.GH_TOKEN }}
-=======
       - name: Install Poetry
         run: |
           pip install poetry
@@ -77,21 +65,12 @@
           poetry run python scripts/generate_wiki_docs.py
 
       - name: Checkout Wiki Repository
->>>>>>> 85c3f2a2
         run: |
-          git config --global user.name 'github-actions'
+          git config --global user.name 'JARVYS_DEV Auto-Doc'
           git config --global user.email 'github-actions@github.com'
           REPO="${{ github.repository }}"
           git clone \
             https://x-access-token:${GH_TOKEN}@github.com/${REPO}.wiki.git \
-<<<<<<< HEAD
-            wiki
-          rsync -a --delete site/ wiki/
-          cd wiki
-          git add .
-          git commit -m 'Update wiki' || echo 'no changes'
-          git push
-=======
             wiki-repo || {
             echo "⚠️ Wiki repository not found, creating..."
             # Le wiki sera créé automatiquement lors du premier push
@@ -123,5 +102,4 @@
               git push --set-upstream origin main
             }
             echo "✅ Documentation mise à jour avec succès"
-          fi
->>>>>>> 85c3f2a2
+          fi