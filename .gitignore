__pycache__/
*.py[cod]
.venv/

# Ignore service account keys
gcp-sa.json
*-sa.json
node_modules/
.env

# Deployment packages
<<<<<<< HEAD
deployment_packages/
grok_fix_flake8.py
=======
deployment_packages/
>>>>>>> ef689801
<|MERGE_RESOLUTION|>--- conflicted
+++ resolved
@@ -9,9 +9,7 @@
 .env
 
 # Deployment packages
-<<<<<<< HEAD
 deployment_packages/
-grok_fix_flake8.py
-=======
-deployment_packages/
->>>>>>> ef689801
+
+# Add grok_fix_flake8.py to gitignore as it contains sensitive data
+grok_fix_flake8.py