--- conflicted
+++ resolved
@@ -1,13 +1,6 @@
----
-<<<<<<< HEAD
-name: Simple Test
-
-"on":
-=======
 name: Simple Tests
 
 on:
->>>>>>> 9f04a2e2
   push:
     branches: ["main"]
   pull_request:
@@ -15,17 +8,6 @@
   workflow_dispatch: {}
 
 jobs:
-<<<<<<< HEAD
-  simple-test:
-    runs-on: ubuntu-latest
-    name: Quick validation tests
-
-    steps:
-      - name: Checkout code
-        uses: actions/checkout@v4
-
-      - name: Setup Python
-=======
   test:
     runs-on: ubuntu-latest
     name: Run Simple Tests
@@ -35,37 +17,17 @@
         uses: actions/checkout@v4
 
       - name: 🐍 Setup Python
->>>>>>> 9f04a2e2
         uses: actions/setup-python@v5
         with:
           python-version: "3.12"
           cache: "pip"
 
-<<<<<<< HEAD
-      - name: Install Poetry
-=======
       - name: 📚 Install Poetry
->>>>>>> 9f04a2e2
         run: |
           pip install poetry
           poetry config virtualenvs.create true
           poetry config virtualenvs.in-project true
 
-<<<<<<< HEAD
-      - name: Install dependencies
-        run: |
-          poetry install --with dev --no-interaction
-
-      - name: Quick syntax check
-        run: |
-          poetry run python -c "import jarvys_dev; print('✅ Module loads successfully')"
-
-      - name: Basic validation
-        run: |
-          echo "✅ Repository structure validated"
-          echo "✅ Python environment setup completed"
-          echo "✅ Dependencies installed successfully"
-=======
       - name: 📦 Cache Poetry dependencies
         uses: actions/cache@v3
         with:
@@ -76,6 +38,7 @@
           key: ${{ runner.os }}-poetry-${{ hashFiles('**/poetry.lock') }}
           restore-keys: |
             ${{ runner.os }}-poetry-
+
       - name: 📦 Install dependencies
         run: |
           poetry install --with dev
@@ -87,5 +50,4 @@
 
       - name: ✅ Simple test completion
         run: |
-          echo "✅ Simple tests completed successfully"
->>>>>>> 9f04a2e2
+          echo "✅ Simple tests completed successfully"